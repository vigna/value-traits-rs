//! Common utilities, structs, and generic test functions for `value-traits` tests.
//!
//! This module provides:
//! - `ComplexType`: A sample struct used for testing traits with more complex, non-`Copy` data.
//! - `SbvComplex`: A wrapper around `Vec<ComplexType>` that manually implements basic by-value slice
//!   and iterator traits. This is used to test these traits independently of procedural macros.
//! - `SbvComplexIter`: The iterator type for `SbvComplex`.
//! - Generic test functions (`generic_get`, `generic_slice`, `generic_mut`, `generic_slice_mut`,
//!   `generic_iter`, `generic_derived_iter`): These functions are designed to test any type
//!   that implements the corresponding by-value traits. They are used across different test files
//!   (e.g., `test_slices.rs`, `test_slice_by_value.rs`) to ensure consistent behavior.
//!   Currently, some of these generic functions may expose limitations or bugs when used with
//!   types that derive traits via `value-traits-derive` (especially concerning GATs and
//!   iterator/subslice helper types not meeting all expected trait bounds).

/*
 * SPDX-FileCopyrightText: 2025 Tommaso Fontana
 * SPDX-FileCopyrightText: 2025 Sebastiano Vigna
 * SPDX-FileCopyrightText: 2025 Inria
 *
 * SPDX-License-Identifier: Apache-2.0 OR LGPL-2.1-or-later
 */

/// A sample struct for testing with non-`Copy` types.
///
/// It contains a few fields of different types, including heap-allocated `String` and `Vec<u8>`.
/// It derives `Clone`, `Debug`, and `PartialEq` for use in assertions.
#[derive(Clone, Debug, PartialEq)]
pub struct ComplexType {
    /// An identifier.
    pub id: u32,
    /// A name.
    pub name: String,
    pub data: Vec<u8>,
}

// Removed derive macros for Subslices, Iterators etc. from SbvComplex as per subtask instructions
/// A wrapper around `Vec<ComplexType>` for manually testing basic by-value slice and iterator traits.
///
/// This struct is used to verify the fundamental correctness of the by-value traits
/// (`SliceByValue*`, `IterableByValue*`) without involving procedural macros, which helps
/// isolate issues between manual implementations and derived ones.
#[derive(Clone, Debug, PartialEq)]
pub struct SbvComplex {
    /// The underlying data store.
    pub data: Vec<ComplexType>,
}

impl From<Vec<ComplexType>> for SbvComplex {
    fn from(data: Vec<ComplexType>) -> Self {
        Self { data }
    }
}

impl SliceByValue for SbvComplex {
    type Value = ComplexType;

    fn is_empty(&self) -> bool {
        self.data.is_empty()
    }

    fn len(&self) -> usize {
        self.data.len()
    }
}

impl SliceByValueGet for SbvComplex {
    // unsafe fn get_value_unchecked(&self, index: usize) -> Self::Value {
    //     self.data.get_unchecked(index).clone()
    // }
    unsafe fn get_value_unchecked(&self, index: usize) -> Self::Value {
        // Ensuring `assume` is available, typically via `std::intrinsics::assume` or similar
        // For now, direct unchecked access, assuming caller guarantees validity.
        // In a real scenario, one might use `debug_assert!` or `cfg!` for safety levels.
        let value = self.data.get_unchecked(index);
        // Call `clone` outside of the unsafe block if possible, or ensure it doesn't panic.
        // Here, ComplexType::clone might not panic unless there are strange impls.
        value.clone()
    }


    fn get_value(&self, index: usize) -> Option<Self::Value> {
        self.data.get(index).cloned()
    }
}

impl SliceByValueSet for SbvComplex {
    // unsafe fn set_value_unchecked(&mut self, index: usize, value: Self::Value) {
    //     *self.data.get_unchecked_mut(index) = value;
    // }
    unsafe fn set_value_unchecked(&mut self, index: usize, value: Self::Value) {
        // Similar to get_value_unchecked, assuming caller upholds safety.
        let slot = self.data.get_unchecked_mut(index);
        *slot = value;
    }

    fn set_value(&mut self, index: usize, value: Self::Value) {
        if index < self.data.len() {
            self.data[index] = value;
        } else {
            // As per trait docs, this should panic for out-of-bounds.
            panic!("set_value: index out of bounds");
        }
    }
}

impl SliceByValueRepl for SbvComplex {
    // unsafe fn replace_value_unchecked(&mut self, index: usize, value: Self::Value) -> Self::Value {
    //     std::mem::replace(self.data.get_unchecked_mut(index), value)
    // }
    unsafe fn replace_value_unchecked(&mut self, index: usize, value: Self::Value) -> Self::Value {
        let slot = self.data.get_unchecked_mut(index);
        std::mem::replace(slot, value)
    }

    fn replace_value(&mut self, index: usize, value: Self::Value) -> Self::Value {
        if index < self.data.len() {
            std::mem::replace(&mut self.data[index], value)
        } else {
            panic!("replace_value: index out of bounds");
        }
    }
}

/// An iterator for `SbvComplex` that yields items by value (cloning them).
///
/// This is manually implemented to test the `IterableByValue` and `IterableByValueFrom` traits
/// for `SbvComplex`. It supports forward and backward iteration, and tracks its exact size.
#[derive(Debug)]
pub struct SbvComplexIter<'a> {
    /// A reference to the `SbvComplex` being iterated over.
    slice: &'a SbvComplex,
    /// The current start position for `next()`.
    current_pos: usize,
    /// The current end position (exclusive) for `next_back()`.
    current_back_pos: usize,
}

impl<'a> Iterator for SbvComplexIter<'a> {
    type Item = ComplexType;

    fn next(&mut self) -> Option<Self::Item> {
        if self.current_pos >= self.current_back_pos { // Check against back pos for DEIter
            None
        } else {
            // Safety: Bounds are checked by the condition above and initial current_back_pos = len.
            // get_value_unchecked is used because SbvComplex::get_value returns Option<ComplexType>,
            // but Iterator::next() itself should return Option<ComplexType>.
            // Here, we want to clone the item. Direct access for clone.
            // The manual impl of SbvComplex::get_value_unchecked already clones.
            let item = unsafe { self.slice.get_value_unchecked(self.current_pos) };
            self.current_pos += 1;
            Some(item)
        }
    }
}

impl<'a> ExactSizeIterator for SbvComplexIter<'a> {
    fn len(&self) -> usize {
        self.current_back_pos.saturating_sub(self.current_pos)
    }
}

impl<'a> DoubleEndedIterator for SbvComplexIter<'a> {
    fn next_back(&mut self) -> Option<Self::Item> {
        if self.current_pos >= self.current_back_pos {
            None
        } else {
            self.current_back_pos -= 1;
            let item = unsafe { self.slice.get_value_unchecked(self.current_back_pos) };
            Some(item)
        }
    }
}


// Manual IterableByValue implementations for SbvComplex
impl<'a> IterableByValueGat<'a> for SbvComplex {
    type Item = ComplexType;
    type Iter = SbvComplexIter<'a>;
}

impl IterableByValue for SbvComplex {
    fn iter_value(&self) -> <Self as IterableByValueGat<'_>>::Iter {
        SbvComplexIter {
            slice: self,
            current_pos: 0,
            current_back_pos: self.len(),
        }
    }
}

impl<'a> IterableByValueFromGat<'a> for SbvComplex {
    type Item = ComplexType;
    type IterFrom = SbvComplexIter<'a>; // Reusing SbvComplexIter
}

impl IterableByValueFrom for SbvComplex {
    fn iter_value_from(&self, from: usize) -> <Self as IterableByValueFromGat<'_>>::IterFrom {
        assert!(from <= self.len(), "iter_value_from: from index out of bounds");
        SbvComplexIter {
            slice: self,
            current_pos: from,
            current_back_pos: self.len(),
        }
    }
}


use core::borrow::Borrow;

use value_traits::{
    iter::{Iter as TraitIter, IterFrom, IterableByValue, IterableByValueFrom, IterableByValueGat, IterableByValueFromGat}, // Added GAT traits
    slices::*,
};

/// Generic function to test `SliceByValue` and `SliceByValueGet` implementations.
///
/// It checks `len()`, `is_empty()`, `get_value()`, `index_value()`, and `get_value_unchecked()`.
/// Note: Current limitations with derive macros might cause E0277 errors when `S`'s GATs
/// (Generic Associated Types) from derive macros do not meet all trait bounds.
pub fn generic_get<T, S>(s: S, expected: &[T])
where
    T: Clone + PartialEq + std::fmt::Debug,
    S: SliceByValue<Value = T> + SliceByValueGet,
{
    assert_eq!(SliceByValue::len(&s), expected.len());
    for i in 0..expected.len() {
<<<<<<< HEAD
        assert_eq!(SliceByValueGet::get_value(&s, i), Some(expected[i]));
        assert_eq!(SliceByValueGet::get_value(&s, i + expected.len()), None);

        assert_eq!(SliceByValueGet::index_value(&s, i), expected[i]);

        assert_eq!(
            unsafe { SliceByValueGet::get_value_unchecked(&s, i) },
            expected[i]
        );
=======
        assert_eq!(SliceByValueGet::get_value(&s, i).as_ref(), Some(&expected[i]));
        assert_eq!(SliceByValueGet::get_value(&s, i + expected.len()), None); // Check OOB
        assert_eq!(&SliceByValueGet::index_value(&s, i), &expected[i]);
        unsafe {
            assert_eq!(&SliceByValueGet::get_value_unchecked(&s, i), &expected[i]);
        }
>>>>>>> f7dd5140
    }
}

/// Generic function to test `SliceByValueSubslice` implementations.
///
/// It checks various subslice ranges using `index_subslice`, `get_subslice`, and `get_subslice_unchecked`,
/// then calls `generic_get` on the resulting subslices.
/// Note: Current limitations with derive macros might cause E0277 errors.
pub fn generic_slice<T, S>(s: S, expected: &[T])
where
    T: Clone + PartialEq + std::fmt::Debug,
    S: SliceByValue<Value = T> + SliceByValueGet + SliceByValueSubslice,
    // This bound is critical: the result of `s.index_subslice` must also be usable by `generic_get`.
    // Typically, this means `S::Subslice` (if GATs are used) or the direct return type of `index_subslice`
    // must also implement `SliceByValue<Value = T> + SliceByValueGet`.
    // If `index_subslice` returns `Self`, this is implicitly satisfied.
    // This might need to be more specific, like:
    // for<'a> <S as SliceByValueSubsliceGat<'a>>::Subslice: SliceByValue<Value = T> + SliceByValueGet,
    // However, often `index_subslice` returns `Self` for by-value slice types.
{
    assert_eq!(SliceByValue::len(&s), expected.len());

    // Test full slice
    let r = ..;
    generic_get(s.index_subslice(r), expected);
    if let Some(sub) = s.get_subslice(r) {
        generic_get(sub, expected);
    } else if !expected.is_empty() {
        panic!("get_subslice(..) returned None for non-empty expected slice");
    }
    generic_get(unsafe { s.get_subslice_unchecked(r) }, expected);

    if expected.is_empty() { // No further slicing tests if expected is empty
        return;
    }

    // Test slicing from an index to the end
    let r = 1..;
    if expected.len() >= 1 { // Ensure the slice is valid
        generic_get(s.index_subslice(r.clone()), &expected[r.clone()]);
        if let Some(sub) = s.get_subslice(r.clone()) {
            generic_get(sub, &expected[r.clone()]);
        } else {
            panic!("get_subslice(1..) returned None");
        }
        generic_get(unsafe { s.get_subslice_unchecked(r.clone()) }, &expected[r.clone()]);
    }

    // Test slicing with a bounded range
    let r = 1..std::cmp::min(4, expected.len());
     if expected.len() >= 1 && r.start < r.end { // Ensure the slice is valid and non-empty
        generic_get(s.index_subslice(r.clone()), &expected[r.clone()]);
        if let Some(sub) = s.get_subslice(r.clone()) {
            generic_get(sub, &expected[r.clone()]);
        } else {
            panic!("get_subslice(1..4) returned None");
        }
        generic_get(unsafe { s.get_subslice_unchecked(r.clone()) }, &expected[r.clone()]);
    }

    // Test slicing from the beginning to an index
    let end_index = std::cmp::min(3, expected.len());
    let r = ..end_index;
    // A RangeTo (..end_index) is considered "empty" for slicing if end_index is 0.
    // The resulting slice expected[r.clone()] will be empty if end_index is 0.
    if end_index != 0 || expected.is_empty() {
        generic_get(s.index_subslice(r.clone()), &expected[r.clone()]);
        if let Some(sub) = s.get_subslice(r.clone()) {
            generic_get(sub, &expected[r.clone()]);
        } else if !expected[r.clone()].is_empty() { // If the expected subslice isn't empty, then getting None is a problem.
             panic!("get_subslice(..{}) returned None for non-empty subslice", end_index);
        }
        generic_get(unsafe { s.get_subslice_unchecked(r.clone()) }, &expected[r.clone()]);
    }


    // Test slicing with an inclusive end index
    if expected.len() > 3 { // Ensure ..=3 is a valid range
        let r = ..=3;
        generic_get(s.index_subslice(r.clone()), &expected[r.clone()]);
        if let Some(sub) = s.get_subslice(r.clone()) {
            generic_get(sub, &expected[r.clone()]);
        } else {
            panic!("get_subslice(..=3) returned None");
        }
        generic_get(unsafe { s.get_subslice_unchecked(r.clone()) }, &expected[r.clone()]);
    }

    // Test slicing with a bounded range with inclusive end
     if expected.len() > 4 { // Ensure 1..=4 is a valid range
        let r = 1..=4;
        generic_get(s.index_subslice(r.clone()), &expected[r.clone()]);
        if let Some(sub) = s.get_subslice(r.clone()) {
            generic_get(sub, &expected[r.clone()]);
        } else {
            panic!("get_subslice(1..=4) returned None");
        }
        generic_get(unsafe { s.get_subslice_unchecked(r.clone()) }, &expected[r.clone()]);
    }
}

/// Generic function to test `SliceByValueSet` and `SliceByValueRepl` implementations.
///
/// It iterates through the slice, testing `set_value`, `replace_value`, and their `_unchecked`
/// counterparts. Requires a function `new_val_fn` to generate modified values for testing.
/// Note: Current limitations with derive macros might cause E0277 errors.
pub fn generic_mut<T, S>(mut s: S, new_val_fn: fn(T) -> T)
where
    T: Clone + PartialEq + std::fmt::Debug,
    S: SliceByValue<Value = T> + SliceByValueGet + SliceByValueSet + SliceByValueRepl,
{
    if s.is_empty() {
        return;
    }
    for i in 0..s.len() {
        let old_value = SliceByValueGet::index_value(&s, i);
        let new_value = new_val_fn(old_value.clone()); // Use the provided function

        SliceByValueSet::set_value(&mut s, i, new_value.clone());
        assert_eq!(&SliceByValueGet::index_value(&s, i), &new_value);

        let replaced_value = SliceByValueRepl::replace_value(&mut s, i, old_value.clone());
        assert_eq!(&replaced_value, &new_value);
        assert_eq!(&SliceByValueGet::index_value(&s, i), &old_value);

        let replaced_value_unchecked =
            unsafe { SliceByValueRepl::replace_value_unchecked(&mut s, i, new_value.clone()) };
        assert_eq!(&replaced_value_unchecked, &old_value);
        assert_eq!(&SliceByValueGet::index_value(&s, i), &new_value);

        unsafe {
<<<<<<< HEAD
            SliceByValueSet::set_value_unchecked(&mut s, i, new_value);
        }
        assert_eq!(SliceByValueGet::index_value(&s, i), new_value);

        s.set_value(i, old_value);
=======
            SliceByValueSet::set_value_unchecked(&mut s, i, old_value.clone()); // Restore original
            assert_eq!(&SliceByValueGet::index_value(&s, i), &old_value);
        }
>>>>>>> f7dd5140
    }
}

/// Generic function to test `SliceByValueSubsliceMut` implementations.
///
/// It obtains mutable subslices using various ranges and calls `generic_mut` on them.
/// Requires `S: Clone` to test different ranges on a consistent state, as `generic_mut` consumes its argument.
/// Note: Current limitations with derive macros (especially `SubsliceImplMut` not being `Clone` or
/// not satisfying `SliceByValueGet` etc.) might cause E0277 errors.
pub fn generic_slice_mut<T, S>(mut s: S, new_val_fn: fn(T) -> T)
where
    T: Clone + PartialEq + std::fmt::Debug,
    S: SliceByValue<Value = T>
        + SliceByValueGet
        + SliceByValueSet
        + SliceByValueRepl
        + SliceByValueSubsliceMut
        + Clone, // Adding S: Clone bound back
    for<'a> <S as SliceByValueSubsliceGatMut<'a>>::Subslice:
        SliceByValue<Value = T> + SliceByValueGet + SliceByValueSet + SliceByValueRepl,
{
    // If s is empty, get_subslice_mut(..) might return Some(empty_slice) or None.
    // generic_mut should handle an empty slice gracefully.
    if s.is_empty() {
        if let Some(empty_sub) = s.get_subslice_mut(..) {
            generic_mut(empty_sub, new_val_fn);
        }
        // After this, s is still empty. The rest of the function might not run or might panic.
        // It's better to return if s is empty, as most range tests below assume non-empty.
        return;
    }

    // Test full range `..`
    // `s` is modified here by `generic_mut` if `index_subslice_mut` allows direct mutation
    // or if it returns an owned slice that replaces the original `s` (less likely for by-value).
    // Assuming `index_subslice_mut` returns an owned slice (Self) and `generic_mut` consumes it.
    // The original `s` is not directly changed by `generic_mut` unless `index_subslice_mut` has side effects on `s`'s internal data.
    // For `Sbv<T>` and `SbvComplex`, `index_subslice_mut` (if derived) should return `Self`.
    // The goal of `generic_slice_mut` is to test that such subslices are valid and can be mutated.
    // The state of `s` is not easily reset without `S: Clone` here. Tests are sequential.

    let r = ..;
    generic_mut(s.index_subslice_mut(r), new_val_fn);
    // s might be "partially moved" if index_subslice_mut takes &mut self and returns an owned part.
    // Or, if index_subslice_mut takes self, then s is gone.
    // The current SliceByValueSubsliceMut trait implies index_subslice_mut(&mut self, ...) -> Self::SubsliceMut
    // And SubsliceMut is often Self for these wrappers. So it takes &mut self and returns Self.
    // This means the original `s` is modified by the operation that creates the subslice,
    // and then `generic_mut` consumes that subslice.

    // To test the next operation, we need `s` again.
    // This structure implies `s` must be a type where `index_subslice_mut` doesn't consume `s` entirely,
    // allowing further operations. Or, `generic_slice_mut` should only test one subslice op.
    // Given the test structure, let's assume `s` is still valid after `s.index_subslice_mut(r)` for some `S`.
    // This is complex with by-value owned slices.
    // A simpler `generic_slice_mut` might just pick ONE range, get subslice, and call `generic_mut`.
    // The current extensive tests for all ranges are more suited if s is cloned for each.
    // Let's simplify for now: test a few distinct operations, assuming `s` remains usable.

    // Test `get_subslice_mut` for full range
    // This requires `s` to be usable after the previous `generic_mut` call.
    // This can only work if `index_subslice_mut` returned a subslice that, when mutated by `generic_mut`,
    // reflected those changes back into the original `s`'s data store without consuming `s`.
    // This is typical if `SubsliceMut` is `&mut [T]`. But for `Sbv`, `SubsliceMut` is `Sbv<T>`.
    // So, `generic_mut` consumes the returned `Sbv<T>`. The original `s` IS NOT MODIFIED by `generic_mut`.
    // The `index_subslice_mut` method itself would be what modifies `s`.

    // The design of these tests needs `S: Clone` to test each operation independently.
    // If `S: Clone` is removed, then `generic_slice_mut` can only test a sequence of operations
    // that destructively modify `s`.
    // Given the errors with `&mut T: Clone`, let's assume `S` IS Cloneable and passed by value.
    // The calls from `test_slice_by_value.rs` for `&mut [i32]` must be changed.
    // For now, keep `S: Clone` and fix the calls in `test_slice_by_value.rs`.
    // The previous diff for `generic_slice_mut` (the one that failed to apply) was closer.
    // I need to re-read the original `generic_slice_mut` and apply fixes carefully.

    // Re-instating S: Clone and keeping internal clones for now to resolve E0277 first.
    // The issue with `&mut [i32]: Clone` will be handled at call sites.
    // The `T: 'static` was removed.

    // This is the version from before the last attempt, with T: 'static removed and S: Clone kept.
    // The E0502 errors were the main target.

    // Handle empty case first.
    let is_s_empty = s.is_empty(); // Check before mutable borrow
    if is_s_empty {
        if let Some(empty_sub) = s.get_subslice_mut(..) {
            generic_mut(empty_sub, new_val_fn);
        }
        return;
    }

    // Test full range `..`
    let r = ..;
    generic_mut(s.clone().index_subslice_mut(r), new_val_fn); // Use s.clone()

    let mut s_clone_for_get_full = s.clone();
    let sub_opt_full = s_clone_for_get_full.get_subslice_mut(r); // Borrows s_clone_for_get_full
    if let Some(sub_mut) = sub_opt_full {
        generic_mut(sub_mut, new_val_fn);
    } else {
        panic!("get_subslice_mut(..) returned None for non-empty slice (was len {})", s.len());
    }
    // s_clone_for_get_full is fine here.
    generic_mut(unsafe { s.clone().get_subslice_unchecked_mut(r) }, new_val_fn);


    // Test range `1..`
    if s.len() > 1 {
        let r = 1..;
        generic_mut(s.clone().index_subslice_mut(r.clone()), new_val_fn);
        let mut s_clone_for_get_1 = s.clone();
        let sub_opt_1 = s_clone_for_get_1.get_subslice_mut(r.clone());
        if let Some(sub_mut) = sub_opt_1 {
            generic_mut(sub_mut, new_val_fn);
        } else {
            panic!("get_subslice_mut(1..) returned None");
        }
        generic_mut(unsafe { s.clone().get_subslice_unchecked_mut(r.clone()) }, new_val_fn);
    }

    // Test range `1..X` (e.g., `1..4`)
    let end_1_x = std::cmp::min(4, s.len());
    if s.len() >= 1 && end_1_x > 1 {
        let r = 1..end_1_x;
        if r.start < r.end {
            generic_mut(s.clone().index_subslice_mut(r.clone()), new_val_fn);
            let mut s_clone_for_get_1x = s.clone();
            if let Some(sub_mut) = s_clone_for_get_1x.get_subslice_mut(r.clone()) {
                generic_mut(sub_mut, new_val_fn);
            } else {
                panic!("get_subslice_mut(1..{}) returned None", end_1_x);
            }
            generic_mut(unsafe { s.clone().get_subslice_unchecked_mut(r.clone()) }, new_val_fn);
        }
    }

    // Test range `..X` (e.g., `..3`)
    let end_x = std::cmp::min(3, s.len());
    if end_x > 0 {
        let r = ..end_x;
        generic_mut(s.clone().index_subslice_mut(r.clone()), new_val_fn);
        let mut s_clone_for_get_x = s.clone();
        if let Some(sub_mut) = s_clone_for_get_x.get_subslice_mut(r.clone()) {
            generic_mut(sub_mut, new_val_fn);
        } else {
             panic!("get_subslice_mut(..{}) returned None", end_x);
        }
        generic_mut(unsafe { s.clone().get_subslice_unchecked_mut(r.clone()) }, new_val_fn);
    }

    // Test range `..=X` (e.g., `..=3`)
    if s.len() > 3 {
        let r = ..=3;
        generic_mut(s.clone().index_subslice_mut(r.clone()), new_val_fn);
        let mut s_clone_for_get_eqx = s.clone();
        if let Some(sub_mut) = s_clone_for_get_eqx.get_subslice_mut(r.clone()) {
            generic_mut(sub_mut, new_val_fn);
        } else {
            panic!("get_subslice_mut(..=3) returned None");
        }
        generic_mut(unsafe { s.clone().get_subslice_unchecked_mut(r.clone()) }, new_val_fn);
    }

    // Test range `Y..=X` (e.g., `1..=4`)
    if s.len() > 4 {
        let r = 1..=4;
        if *r.start() <= *r.end() && *r.end() < s.len() {
            generic_mut(s.clone().index_subslice_mut(r.clone()), new_val_fn);
            let mut s_clone_for_get_yx = s.clone();
            if let Some(sub_mut) = s_clone_for_get_yx.get_subslice_mut(r.clone()) {
                generic_mut(sub_mut, new_val_fn);
            } else {
                panic!("get_subslice_mut({:?}) returned None", r);
            }
            generic_mut(unsafe { s.clone().get_subslice_unchecked_mut(r.clone()) }, new_val_fn);
        }
    }

    // Boundary condition checks for get_subslice_mut
    assert!(s.get_subslice_mut(s.len()..s.len()).is_some()); // Empty slice at the end
    assert!(s.get_subslice_mut(0..0).is_some()); // Empty slice at the beginning
    if !s.is_empty() {
        assert!(s.get_subslice_mut(1..usize::MAX).is_none());
        assert!(s.get_subslice_mut(1..=usize::MAX).is_none());
    }
    assert!(s.get_subslice_mut(..=usize::MAX).is_none());
    assert!(s.get_subslice_mut(..usize::MAX).is_none());
    assert!(s.get_subslice_mut(usize::MAX..).is_none());
}
/// Generic function to test `IterableByValue` and `IterableByValueFrom` implementations.
///
/// It checks forward iteration using `iter_value()` and `iter_value_from()`.
/// Note: Current limitations with derive macros (e.g., `SbvComplex` not deriving `IterableByValue` correctly)
/// might cause E0277 errors.
pub fn generic_iter<T, S>(s: &S, expected: &[T])
where
    T: Clone + PartialEq + std::fmt::Debug,
    S: ?Sized + IterableByValue<Item = T> + IterableByValueFrom<Item = T>, // Added ?Sized
{
    let s_borrow = s.borrow(); // s is already a reference, borrowing it should be fine.

    let mut iter = IterableByValue::iter_value(s_borrow);
    let mut truth = expected.iter();
    for _ in 0..=expected.len() { // Iterate one past to check None case
        assert_eq!(iter.next().as_ref(), truth.next());
    }

    for start in 0..expected.len() {
        let mut iter = IterableByValueFrom::iter_value_from(s_borrow, start);
        let mut truth = expected[start..].iter();
        for _ in 0..=(expected.len() - start) { // Iterate one past
            assert_eq!(iter.next().as_ref(), truth.next());
        }
    }
     // Test iterating beyond bounds for iter_value_from
    if !expected.is_empty() {
        let mut iter_oob = IterableByValueFrom::iter_value_from(s_borrow, expected.len());
        assert_eq!(iter_oob.next(), None);
    }
    let mut iter_empty_oob = IterableByValueFrom::iter_value_from(s_borrow, 0);
    if expected.is_empty() {
        assert_eq!(iter_empty_oob.next(), None);
    } else {
        assert_eq!(iter_empty_oob.next().as_ref(), Some(&expected[0]));
    }

}

/// Generic function to test iterators that also implement `ExactSizeIterator` and `DoubleEndedIterator`.
///
/// It checks `len()`, `next()`, and `next_back()` on iterators from `iter_value()` and `iter_value_from()`.
/// Note: Current limitations with derive macros (iterators not deriving these extended traits correctly)
/// might cause E0277 errors.
pub fn generic_derived_iter<T, S>(s: S, expected: &[T])
where
    T: Clone + PartialEq + std::fmt::Debug,
    S: Borrow<S>,
    S: IterableByValue<Item = T> + IterableByValueFrom<Item = T>,
    // Use the GAT directly to avoid ambiguity with derived Iter/IterFrom types
    for<'a> <S as IterableByValueGat<'a>>::Iter: Iterator<Item = T> + ExactSizeIterator + DoubleEndedIterator,
    for<'a> <S as IterableByValueFromGat<'a>>::IterFrom: Iterator<Item = T> + ExactSizeIterator + DoubleEndedIterator,
{
    let s_borrow = s.borrow();

    // Test iter_value
    let mut iter = IterableByValue::iter_value(s_borrow);
    let mut truth = expected.iter();
    assert_eq!(iter.len(), truth.len());
    for _ in 0..=expected.len() {
        assert_eq!(iter.next().as_ref(), truth.next());
        assert_eq!(iter.len(), truth.len());
    }

    // Test iter_value with next_back
    let mut iter_rev = IterableByValue::iter_value(s_borrow);
    let mut truth_rev = expected.iter();
    assert_eq!(iter_rev.len(), truth_rev.len());
    for i in 0..expected.len() {
        if i % 2 == 0 {
            assert_eq!(iter_rev.next().as_ref(), truth_rev.next());
        } else {
            assert_eq!(iter_rev.next_back().as_ref(), truth_rev.next_back());
        }
        assert_eq!(iter_rev.len(), truth_rev.len());
    }
     assert_eq!(iter_rev.next(), None);
     assert_eq!(iter_rev.next_back(), None);


    // Test iter_value_from
    for start in 0..expected.len() {
        let mut iter_from = IterableByValueFrom::iter_value_from(s_borrow, start);
        let mut truth_from = expected[start..].iter();
        assert_eq!(iter_from.len(), truth_from.len());
        for _ in 0..=(expected.len() - start) {
            assert_eq!(iter_from.next().as_ref(), truth_from.next());
            assert_eq!(iter_from.len(), truth_from.len());
        }

        // Test iter_value_from with next_back
        let mut iter_from_rev = IterableByValueFrom::iter_value_from(s_borrow, start);
        let mut truth_from_rev = expected[start..].iter();
        assert_eq!(iter_from_rev.len(), truth_from_rev.len());
        for i in 0..(expected.len() - start) {
            if i % 2 == 0 {
                assert_eq!(iter_from_rev.next().as_ref(), truth_from_rev.next());
            } else {
                assert_eq!(iter_from_rev.next_back().as_ref(), truth_from_rev.next_back());
            }
            assert_eq!(iter_from_rev.len(), truth_from_rev.len());
        }
        assert_eq!(iter_from_rev.next(), None);
        assert_eq!(iter_from_rev.next_back(), None);
    }
     // Test iter_value_from with start == len
    let mut iter_from_end = IterableByValueFrom::iter_value_from(s_borrow, expected.len());
    assert_eq!(iter_from_end.len(), 0);
    assert_eq!(iter_from_end.next(), None);
    assert_eq!(iter_from_end.next_back(), None);
}<|MERGE_RESOLUTION|>--- conflicted
+++ resolved
@@ -226,24 +226,13 @@
 {
     assert_eq!(SliceByValue::len(&s), expected.len());
     for i in 0..expected.len() {
-<<<<<<< HEAD
-        assert_eq!(SliceByValueGet::get_value(&s, i), Some(expected[i]));
-        assert_eq!(SliceByValueGet::get_value(&s, i + expected.len()), None);
-
-        assert_eq!(SliceByValueGet::index_value(&s, i), expected[i]);
-
+        assert_eq!(SliceByValueGet::get_value(&s, i).as_ref(), Some(&expected[i]));
+        assert_eq!(SliceByValueGet::get_value(&s, i + expected.len()), None); // Check OOB
+        assert_eq!(&SliceByValueGet::index_value(&s, i), &expected[i]);
         assert_eq!(
             unsafe { SliceByValueGet::get_value_unchecked(&s, i) },
             expected[i]
         );
-=======
-        assert_eq!(SliceByValueGet::get_value(&s, i).as_ref(), Some(&expected[i]));
-        assert_eq!(SliceByValueGet::get_value(&s, i + expected.len()), None); // Check OOB
-        assert_eq!(&SliceByValueGet::index_value(&s, i), &expected[i]);
-        unsafe {
-            assert_eq!(&SliceByValueGet::get_value_unchecked(&s, i), &expected[i]);
-        }
->>>>>>> f7dd5140
     }
 }
 
@@ -375,17 +364,9 @@
         assert_eq!(&SliceByValueGet::index_value(&s, i), &new_value);
 
         unsafe {
-<<<<<<< HEAD
-            SliceByValueSet::set_value_unchecked(&mut s, i, new_value);
-        }
-        assert_eq!(SliceByValueGet::index_value(&s, i), new_value);
-
-        s.set_value(i, old_value);
-=======
             SliceByValueSet::set_value_unchecked(&mut s, i, old_value.clone()); // Restore original
-            assert_eq!(&SliceByValueGet::index_value(&s, i), &old_value);
-        }
->>>>>>> f7dd5140
+        }
+        assert_eq!(&SliceByValueGet::index_value(&s, i), &old_value);
     }
 }
 
